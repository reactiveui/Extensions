name: Build

on:
  pull_request:
    branches: [ main ]

env:
  configuration: Release
  productNamespacePrefix: "ReactiveMarbles"

jobs:
  build:
    runs-on: windows-latest
    outputs:
      nbgv: ${{ steps.nbgv.outputs.SemVer2 }}
    steps:

    - name: Checkout
      uses: actions/checkout@v5.0.0
      with:
        fetch-depth: 0
        lfs: true

    - name: Setup .NET 6/7/8
<<<<<<< HEAD
      uses: actions/setup-dotnet@v5
=======
      uses: actions/setup-dotnet@v5.0.0
>>>>>>> 12feb540
      with:
        dotnet-version: |
            8.0.x
            9.0.x
            10.0.x
        dotnet-quality: 'preview'
        cache: true
        cache-dependency-path: |
          **/Directory.Packages.props
          **/*.sln
          **/*.csproj
          **/global.json
          **/nuget.config

    - name: NBGV
      id: nbgv
      uses: dotnet/nbgv@master
      with:
        setAllVars: true

    - name: NuGet Restore
      run: dotnet restore
      working-directory: src
      
    - name: Build
      run: dotnet build --configuration=${{ env.configuration }} --verbosity=minimal --no-restore
      working-directory: src

    - name: Run Unit Tests and Generate Coverage
      uses: glennawatson/coverlet-msbuild@v2
      with:
        project-files: '**/*Tests*.csproj'
        no-build: true
        exclude-filter: '[${{env.productNamespacePrefix}}.*.Tests.*]*'
        include-filter: '[${{env.productNamespacePrefix}}*]*'
        output-format: cobertura
        output: '../../artifacts/'
        configuration: ${{ env.configuration }}

    - name: Pack
      run: dotnet pack --configuration=${{ env.configuration }} --verbosity=minimal --no-restore
      working-directory: src

    - name: Upload Code Coverage
      shell: bash
      run: |
        echo $PWD
        bash <(curl -s https://codecov.io/bash) -X gcov -X coveragepy -t ${{ env.CODECOV_TOKEN }} -s '$PWD/artifacts' -f '*.xml'
      env:
        CODECOV_TOKEN: ${{ secrets.CODECOV_TOKEN }}

    - name: Create NuGet Artifacts
      uses: actions/upload-artifact@master
      with:
        name: nuget
        path: '**/*.nupkg'<|MERGE_RESOLUTION|>--- conflicted
+++ resolved
@@ -21,12 +21,8 @@
         fetch-depth: 0
         lfs: true
 
-    - name: Setup .NET 6/7/8
-<<<<<<< HEAD
-      uses: actions/setup-dotnet@v5
-=======
+    - name: Setup .NET (With cache)
       uses: actions/setup-dotnet@v5.0.0
->>>>>>> 12feb540
       with:
         dotnet-version: |
             8.0.x
